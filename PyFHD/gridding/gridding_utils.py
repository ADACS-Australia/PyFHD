--- conflicted
+++ resolved
@@ -5,10 +5,7 @@
 from astropy.convolution import Box2DKernel
 from math import pi
 from logging import RootLogger
-<<<<<<< HEAD
 import h5py
-=======
->>>>>>> 2c6a3ace
 
 def interpolate_kernel(kernel_arr: np.ndarray, x_offset: np.ndarray, y_offset: np.ndarray, 
                        dx0dy0: np.ndarray, dx1dy0: np.ndarray, dx0dy1: np.ndarray, dx1dy1: np.ndarray):
@@ -20,21 +17,6 @@
     Parameters
     ----------
     kernel_arr: np.ndarray
-<<<<<<< HEAD
-        The array we are applying the kernel too
-    x_offset: np.ndarray
-        x_offset array
-    y_offset: np.ndarray
-        y_offset array
-    dx0dy0: np.ndarray
-        TODO: description, derivative I assume?
-    dx1dy0: np.ndarray
-        TODO: Description, derivative I assume?
-    dx0dy1: np.ndarray
-        TODO: Description, derivative I assume?
-    dx1dy1: np.ndarray
-        TODO: Description, derivative I assume?
-=======
         The 2D kernel for bilinear interpolation
     x_offset: np.ndarray
         The nearest pixel offset in the x (u) direction
@@ -48,16 +30,11 @@
         (1 - derivative to pixel edge in x) * (derivative to pixel edge in y) for selected baselines
     dx1dy1: np.ndarray
         (derivative to pixel edge in x) * (derivative to pixel edge in y) for selected baselines
->>>>>>> 2c6a3ace
 
     Returns
     -------
     kernel: np.ndarray
-<<<<<<< HEAD
-        TODO: Description
-=======
         The interpolated 2D kernel
->>>>>>> 2c6a3ace
     """
     # x_offset and y_offset needed to be swapped around as IDL is column-major, while Python is row-major
     kernel = kernel_arr[y_offset, x_offset] * dx0dy0
@@ -80,11 +57,7 @@
     Returns
     -------
     conj_mirror_image: np.ndarray
-<<<<<<< HEAD
-        The mirrored and shifted image array
-=======
         The 2D conjugate mirror of the input without the origin 
->>>>>>> 2c6a3ace
     """
     # Flip image left to right (i.e. flips columns) & Flip image up to down (i.e. flips rows)
     conj_mirror_image = np.flip(image)
@@ -99,44 +72,14 @@
                             bi_use: np.ndarray|None = None, fi_use: np.ndarray|None = None, fill_model_visibilities: bool = False, 
                             interp_flag: bool = False, mask_mirror_indices: bool = False):
     """
-<<<<<<< HEAD
-    TODO: _summary_
-=======
     Calculate the histogram of baseline grid locations in units of pixels whilst also
     returning the minimum pixel number that an unflagged baseline contributes to (depending on the 
     size of the kernel). Optionally return the 2D derivatives for bilinear interpolation and the
     indices of the unflagged baselines/frequencies.
->>>>>>> 2c6a3ace
 
     Parameters
     ----------
     obs : dict
-<<<<<<< HEAD
-        _description_
-    psf : dict
-        _description_
-    params : dict
-        _description_
-    vis_weights : np.ndarray
-        _description_
-    logger : RootLogger
-        _description_
-    bi_use : np.ndarray | None, optional
-        _description_, by default None
-    fi_use : np.ndarray | None, optional
-        _description_, by default None
-    fill_model_visibilities : bool, optional
-        _description_, by default False
-    interp_flag : bool, optional
-        _description_, by default False
-    mask_mirror_indices : bool, optional
-        _description_, by default False
-
-    Returns
-    -------
-    _type_
-        _description_
-=======
         Observation metadata dictionary
     psf : dict
         Beam metadata dictionary 
@@ -162,7 +105,6 @@
     baselines_dict : dict
         Histogram of baseline grid locations, associated derivatives, and minimum contributing pixel location, 
         arranged in a dictionary 
->>>>>>> 2c6a3ace
     """
 
     # Set up the return dictionary
@@ -179,12 +121,9 @@
     b_info = obs['baseline_info']
     psf_dim = psf['dim']
     psf_resolution = psf['resolution']
-<<<<<<< HEAD
     if isinstance(psf, h5py.File):
         psf_dim = psf_dim[0]
         psf_resolution = psf_resolution[0]
-=======
->>>>>>> 2c6a3ace
 
     # Frequency information of the visibilities
     if fill_model_visibilities:
@@ -210,12 +149,8 @@
     
     # Rather than calculating the flat indexes we want, lets just index the array
     # by the frequency use and baseline_use indexes
-<<<<<<< HEAD
     rows, cols = np.meshgrid(fi_use, bi_use)
     vis_weights_use = vis_weights[rows, cols].T
-=======
-    vis_weights = vis_weights[fi_use, :][:, bi_use]
->>>>>>> 2c6a3ace
 
     # Units in pixel/Hz
     kx_arr = params['uu'][bi_use] / kbinsize
@@ -337,54 +272,14 @@
         weights: np.ndarray|None = None,
         filter: np.ndarray|None = None,
         beam_ptr: np.ndarray|None = None
-<<<<<<< HEAD
 ) -> tuple[np.ndarray, np.ndarray, np.ndarray]:
-    """
-    TODO:_summary_
-=======
-):
     """
     Generate a projected image from an input {u,v} plane through a 2D FFT. Optionally apply padding, masking, 
     filtering, and more. 
->>>>>>> 2c6a3ace
 
     Parameters
     ----------
     dirty_image_uv : np.ndarray
-<<<<<<< HEAD
-        _description_
-    pyfhd_config : dict
-        _description_
-    logger : RootLogger
-        _description_
-    mask : float | np.ndarray | None, optional
-        _description_, by default None
-    baseline_threshold : int | float, optional
-        _description_, by default 0
-    normalization : np.ndarray | None, optional
-        _description_, by default None
-    resize : int | None, optional
-        _description_, by default None
-    width_smooth : int | float | None, optional
-        _description_, by default None
-    degpix : float | None, optional
-        _description_, by default None
-    not_real : bool, optional
-        _description_, by default False
-    pad_uv_image : int | float | None, optional
-        _description_, by default None
-    weights : np.ndarray | None, optional
-        _description_, by default None
-    filter : np.ndarray | None, optional
-        _description_, by default None
-    beam_ptr : np.ndarray | None, optional
-        _description_, by default None
-
-    Returns
-    -------
-    tuple[np.ndarray, np.ndarray]|tuple[np.ndarray, np.ndarray, np.ndarray]
-        _description_
-=======
         A 2D {u,v} plane which generally includes the beam via a gridding kernel
     pyfhd_config : dict
         PyFHD's configuration dictionary containing all the options set for a PyFHD run
@@ -398,7 +293,7 @@
         A value by which to normalize the image by, by default None
     resize : int | None, optional
         Increase the number of pixels by a factor and rebin the input {u,v} plane, by default None
-    width_smooth : int | float, optional
+    width_smooth : int | float | None, optional
         Smooth out the harsh baseline threshold by the given number of pixels, by default None
     degpix : float | None, optional
         Degrees per pixel, by default None
@@ -415,9 +310,10 @@
 
     Returns
     -------
-    dirty_image : np.ndarray
-        A 2D {l,m} directional-cosine image plane
->>>>>>> 2c6a3ace
+    (dirty_image, filter, normalization) : tuple[np.ndarray, np.ndarray, np.ndarray]
+        1) A 2D {l,m} directional-cosine image plane 
+        2) The filter applied to the dirty image 
+        3) The normalization (if any) applied to the dirty image
     """
 
     # dimension is columns, elements is rows
@@ -467,7 +363,6 @@
             else:
                 if pyfhd_config["image_filter"] == "filter_uv_uniform":
                     logger.info("Using filter_uv_uniform for dirty_image_generate")
-<<<<<<< HEAD
                 elif pyfhd_config["image_filter"] == "filter_uv_hannning":
                     logger.warning("filter_uv_hanning hasn't been translated yet using filter_uv_uniform for dirty_image_generate instead")
                     
@@ -488,43 +383,6 @@
                     vis_count = None, 
                     weights = weights
                 )
-=======
-                    di_uv_use, _ = filters.filter_uv_uniform(
-                        di_uv_use, 
-                        vis_count = filter, 
-                        weights=weights
-                    )
-                elif pyfhd_config["image_filter"] == "filter_uv_hannning":
-                    logger.warning("filter_uv_hanning hasn't been translated yet using filter_uv_uniform for dirty_image_generate instead")
-                    di_uv_use, _ = filters.filter_uv_uniform(
-                        di_uv_use, 
-                        vis_count = filter, 
-                    )
-                elif pyfhd_config["image_filter"] == "filter_uv_natural":
-                    logger.warning("filter_uv_natural hasn't been translated yet using filter_uv_uniform for dirty_image_generate instead")
-                    di_uv_use, _ = filters.filter_uv_uniform(
-                        di_uv_use, 
-                        vis_count = filter, 
-                    )
-                elif pyfhd_config["image_filter"] == "filter_uv_radial":
-                    logger.warning("filter_uv_radial hasn't been translated yet using filter_uv_uniform for dirty_image_generate instead")
-                    di_uv_use, _ = filters.filter_uv_uniform(
-                        di_uv_use, 
-                        vis_count = filter, 
-                    )
-                elif pyfhd_config["image_filter"] == "filter_uv_tapered_uniform":
-                    logger.warning("filter_uv_tapered_uniform hasn't been translated yet using filter_uv_uniform for dirty_image_generate instead")
-                    di_uv_use, _ = filters.filter_uv_uniform(
-                        di_uv_use, 
-                        vis_count = filter, 
-                    )
-                elif pyfhd_config["image_filter"] == "filter_uv_optimal":
-                    logger.warning("filter_uv_optimal hasn't been translated yet using filter_uv_uniform for dirty_image_generate instead")
-                    di_uv_use, _ = filters.filter_uv_uniform(
-                        di_uv_use, 
-                        vis_count = filter, 
-                    )
->>>>>>> 2c6a3ace
                        
     
     # Resize the dirty image by the factor resize    
@@ -576,11 +434,7 @@
         dirty_image *= normalization
     
     #Return
-<<<<<<< HEAD
     return dirty_image, filter, normalization
-=======
-    return dirty_image  
->>>>>>> 2c6a3ace
 
 def grid_beam_per_baseline(
         psf: dict,
@@ -611,70 +465,13 @@
         degrid_flag: bool = False
     ):
     """
-<<<<<<< HEAD
-    TODO: _summary_
-=======
     Calculate the contribution of each baseline to the static {u,v} grid using the corrective phases in 
     image-space, as detailed in J. Line's thesis "PUMA and MAJICK: cross-matching and imaging techniques 
     for a detection of the epoch of reionisation"
->>>>>>> 2c6a3ace
 
     Parameters
     ----------
     psf : dict
-<<<<<<< HEAD
-        _description_
-    pyfhd_config : dict
-        _description_
-    logger : RootLogger
-        _description_
-    uu : np.ndarray
-        _description_
-    vv : np.ndarray
-        _description_
-    ww : np.ndarray
-        _description_
-    l_mode : np.ndarray
-        _description_
-    m_mode : np.ndarray
-        _description_
-    n_tracked : np.ndarray
-        _description_
-    frequency_array : np.ndarray
-        _description_
-    x : np.ndarray
-        _description_
-    y : np.ndarray
-        _description_
-    xmin_use : int
-        _description_
-    ymin_use : int
-        _description_
-    freq_i : np.ndarray
-        _description_
-    bt_index : np.ndarray
-        _description_
-    polarization : int
-        _description_
-    image_bot : int
-        _description_
-    image_top : int
-        _description_
-    psf_dim3 : int
-        _description_
-    box_matrix : np.ndarray
-        _description_
-    vis_n : int
-        _description_
-    beam_int : np.ndarray | None, optional
-        _description_, by default None
-    beam2_int : np.ndarray | None, optional
-        _description_, by default None
-    n_grp_use : np.ndarray | None, optional
-        _description_, by default None
-    degrid_flag : bool, optional
-        _description_, by default False
-=======
         Beam metadata dictionary
     pyfhd_config : dict
         PyFHD's configuration dictionary containing all the options set for a PyFHD run
@@ -726,18 +523,12 @@
         The number of baselines in the current grouping, by default None
     degrid_flag : bool, optional
         Perform degridding instead of gridding, by default False
->>>>>>> 2c6a3ace
 
     Returns
     -------
     box_matrix: np.ndarray
-<<<<<<< HEAD
-        _description_
-    """
-
-    # Make the beams on the fly with corrective phases given the baseline location. 
-    # Will need to be rerun for every baseline, so speed is key.
-    # For more information, see Jack Line's thesis
+        The kernel values on the static {u,v} grid for each visibility
+    """
 
     psf_dim = psf['dim']
     psf_resolution = psf['resolution']
@@ -749,25 +540,11 @@
         # Pixel center offset phases
         deltau_l = l_mode * (uu[bt_index[ii]] * frequency_array[freq_i[ii]] - x[xmin_use + psf_dim // 2])
         deltav_m = m_mode * (vv[bt_index[ii]] * frequency_array[freq_i[ii]] - y[ymin_use + psf_dim // 2])
-=======
-        The kernel values on the static {u,v} grid for each visibility
-    """
-
-    # Loop over all visibilities that fall within the chosen visibility box
-    for ii in range(vis_n):
-        # Pixel center offset phases
-        deltau_l = l_mode * (uu[bt_index[ii]] * frequency_array[freq_i[ii]] - x[xmin_use + psf['dim'] // 2])
-        deltav_m = m_mode * (vv[bt_index[ii]] * frequency_array[freq_i[ii]] - y[ymin_use + psf['dim'] // 2])
->>>>>>> 2c6a3ace
         # w term offset phase
         w_n_tracked = n_tracked * ww[bt_index[ii]] * frequency_array[freq_i[ii]]
 
         # Generate a UV beam from the image space beam, offset by calculated phases
-<<<<<<< HEAD
         psf_base_superres, _, _ = dirty_image_generate(
-=======
-        psf_base_superres = dirty_image_generate(
->>>>>>> 2c6a3ace
             psf['image_info']['image_power_beam_arr'][polarization] * \
             np.exp(2 * pi * (0 + 1j) * (-w_n_tracked + deltau_l + deltav_m)),
             pyfhd_config,
@@ -792,7 +569,6 @@
         #                      15 16   
         d = psf_base_superres.shape
         # Note columns and rows are swapped from IDL so nx is now rows!
-<<<<<<< HEAD
         nx = d[0] // psf_resolution
         ny = d[1] // psf_resolution
         # The same result of IDL in numpy is np.reshape, with shape swapping rows and columns, then doing transpose of this shape
@@ -802,17 +578,6 @@
         psf_base_superres = np.sum(psf_base_superres, -1)
         psf_base_superres = np.transpose(psf_base_superres)
         psf_base_superres = np.reshape(psf_base_superres, psf_dim ** 2)
-=======
-        nx = d[0] // psf['resolution']
-        ny = d[1] // psf['resolution']
-        # The same result of IDL in numpy is np.reshape, with shape swapping rows and columns, then doing transpose of this shape
-        psf_base_superres = np.reshape(psf_base_superres,[psf['resolution'] * ny, nx, psf['resolution']])
-        psf_base_superres = np.transpose(psf_base_superres, [1,0,2])
-        psf_base_superres = np.reshape(psf_base_superres, [ny, nx, psf['resolution'] ** 2])
-        psf_base_superres = np.sum(psf_base_superres, -1)
-        psf_base_superres = np.transpose(psf_base_superres)
-        psf_base_superres = np.reshape(psf_base_superres, psf['dim'] ** 2)
->>>>>>> 2c6a3ace
         start = psf_dim3 * ii
         end = start + psf_base_superres.size
         box_matrix_iter = box_matrix.flat
@@ -850,39 +615,6 @@
                      fi_use: np.ndarray|None = None, bi_use: np.ndarray|None = None, 
                      mask_mirror_indices: bool = False, no_conjugate: bool = False, fill_model_visibilities: bool = False):
     """
-<<<<<<< HEAD
-    TODO:_summary_
-
-    Parameters
-    ----------
-    obs : dict
-        _description_
-    params : dict
-        _description_
-    vis_weights : np.ndarray
-        _description_
-    pyfhd_config : dict
-        _description_
-    logger : RootLogger
-        _description_
-    fi_use : np.ndarray | None, optional
-        _description_, by default None
-    bi_use : np.ndarray | None, optional
-        _description_, by default None
-    mask_mirror_indices : bool, optional
-        _description_, by default False
-    no_conjugate : bool, optional
-        _description_, by default False
-    fill_model_visibilities : bool, optional
-        _description_, by default False
-
-    Returns
-    -------
-    _type_
-        _description_
-    """
-    
-=======
     Calculate the number of contributing visibilities per pixel on the static {u,v} grid
     
     Parameters
@@ -915,16 +647,12 @@
     """
 
 
->>>>>>> 2c6a3ace
     #Retrieve info from the data structures
     dimension = int(obs['dimension'])
     elements = int(obs['elements'])
     psf_dim = psf['dim']
-<<<<<<< HEAD
     if isinstance(psf, h5py.File):
         psf_dim = psf_dim[0]
-=======
->>>>>>> 2c6a3ace
 
     baselines_dict = baseline_grid_locations(
         obs, 
@@ -969,15 +697,10 @@
 
 def holo_mapfn_convert(map_fn, psf_dim, dimension, elements = None, norm = 1, threshold = 0):
     """
-<<<<<<< HEAD
-    TODO: Description
-    Probably ought to be deprecated
-=======
     Convert pointer array holographic map function to a sparse matrix. May need to be depreciated.
     The mapping functions were not translated into `visibility_grid` at the time of translation as
     it wasn't clear what PyFHD was going to use for sparse/large arrays at the time. If you wish to
     implement the mapping functions, I suggest using HDF5 chunk loading for the mapping function.
->>>>>>> 2c6a3ace
 
     Parameters
     ----------
@@ -1048,39 +771,24 @@
 
 def crosspol_reformat(image_uv: np.ndarray) -> np.ndarray:
     """
-<<<<<<< HEAD
-    TODO: _summary_
-=======
     Reformat the cross-polarizations (i.e. XY and YX) as pseudo Stokes Q and U. This helps to 
     avoid complex numbers in creating images -- however, this is an imperfect assumption.
->>>>>>> 2c6a3ace
 
     Parameters
     ----------
     image_uv : np.ndarray
-<<<<<<< HEAD
-        The image of the uv plane we are crossol formatting
-=======
         A 2D {u,v} plane in four linear polarizations.  
->>>>>>> 2c6a3ace
 
     Returns
     -------
     image_uv: np.ndarray
-<<<<<<< HEAD
-        The crosspol formatted uv plane
+        A 2D {u,v} plane in two linear polarizations, pseudo Stokes Q, and pseudo Stokes U.
     """
     # instrumental -> Stokes
     # Since inverse keyword in FHD isn't used or explained
     # anywhere else, if you want it, add it as an option to 
     # the pyfhd_config with some help text
     crosspol_image = (image_uv[2] - conjugate_mirror(image_uv[3])) / 2
-=======
-        A 2D {u,v} plane in two linear polarizations, pseudo Stokes Q, and pseudo Stokes U.
-    """
-    # Stokes -> instrumental, since inverse keyword in FHD wasn't used here
-    crosspol_image = 2 * image_uv[2] - conjugate_mirror(image_uv[3])
->>>>>>> 2c6a3ace
     image_uv[2] = crosspol_image
     image_uv[3] = conjugate_mirror(crosspol_image)
     return image_uv