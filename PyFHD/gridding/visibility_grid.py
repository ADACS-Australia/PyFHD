import numpy as np
from PyFHD.gridding.gridding_utils import interpolate_kernel, baseline_grid_locations, grid_beam_per_baseline, conjugate_mirror
from PyFHD.pyfhd_tools.pyfhd_utils import weight_invert, rebin, l_m_n, idl_argunique
from logging import RootLogger
<<<<<<< HEAD
import h5py
=======
>>>>>>> 2c6a3ace

def visibility_grid(
        visibility: np.ndarray,
        vis_weights: np.ndarray,
        obs: dict,
<<<<<<< HEAD
        psf: dict | h5py.File,
=======
        psf: dict,
>>>>>>> 2c6a3ace
        params: dict,
        polarization: int,
        pyfhd_config: dict,
        logger: RootLogger,
        uniform_flag: bool = False,
        no_conjugate: bool = False,
        model: np.ndarray|None = None,
        fi_use: np.ndarray|None = None,
        bi_use: np.ndarray|None = None
    ):
    """
<<<<<<< HEAD
    TODO: _summary_
=======
    Put visibilities on a discrete, hyperresolved 2D plane in {u,v}-space with the Fourier-transform of the 
    beam sensitivity as the kernel (or spreading function). This can done per frequency to create 3D {u,v,f} 
    cubes that can generate power spectrum statistics, or this can be done once for all frequencies to create
    a single 2D {u,v} plane for continuum images. These {u,v} planes are the slant-orthographic projection of
    the sky when Fourier transformed.

    Gridding is done for calibrated data visibilities, (optionally) simulated model visibilities, weights, and
    variances. Weights and variances are crucial for propogating uncertainty estimates in the power spectrum
    space and for properly weighted images. The model is crucial for subtraction. 

    The kernel is a extremely hyperresolved look-up table, which is (optionally) interpolated even further. 
    Since the {u,v} pixels are discrete and the baseline locations are not, the kernel will populate the pixels
    in a unique way for each individual baseline. This code is optimized to provide the best estimate for each
    baseline whilst maintaining speed. 
>>>>>>> 2c6a3ace

    Parameters
    ----------
    visibility : np.ndarray
<<<<<<< HEAD
        _description_
    vis_weights : np.ndarray
        _description_
    obs : dict
        _description_
    psf : dict | h5py.File
        _description_
    params : dict
        _description_
    polarization : int
        _description_
    pyfhd_config : dict
        _description_
    logger : RootLogger
        _description_
    uniform_flag : bool, optional
        _description_, by default False
    no_conjugate : bool, optional
        _description_, by default False
    model : np.ndarray | None, optional
        _description_, by default None
    fi_use : np.ndarray | None, optional
        _description_, by default None
    bi_use : np.ndarray | None, optional
        _description_, by default None

    Returns
    -------
    _type_
        _description_
=======
        Calibrated and flagged data visibilities 
    vis_weights : np.ndarray
        Weights (flags) of the visibilities 
    obs : dict
        Observation metadata dictionary
    psf : dict
        Beam metadata dictionary 
    params : dict
        Visibility metadata dictionary
    polarization : int
        Index of the current polarization
    pyfhd_config : dict
        PyFHD's configuration dictionary containing all the options for a run
    logger : RootLogger
        FHD logger
    uniform_flag : bool, optional
        Grid a number count for contributing baselines per pixel, by default False
    no_conjugate : bool, optional
        Do not perform the conjugate mirror to fill half of the {u,v} plane, by default False
    model : np.ndarray | None, optional
        Simulated model visibilites, by default None
    fi_use : np.ndarray | None, optional
        Frequency index array for gridding, i.e. gridding all frequencies for continuum images, by default None
    bi_use : np.ndarray | None, optional
        Baseline index array for gridding, i.e even vs odd time stamps, by default None

    Returns
    -------
    gridding_dict : dict
        A dictionary with all the gridded {u,v} planes, updated observation metadata dic, and the number of 
        visibilties that where gridded.
>>>>>>> 2c6a3ace

    Raises
    ------
    ValueError
<<<<<<< HEAD
        _description_
=======
        Raised in the case the model provided was not a NumPy Array when a model is not None
>>>>>>> 2c6a3ace
    """

    # Get information from the data structures
    dimension = int(obs['dimension'])
    elements = int(obs['elements'])
    interp_flag = pyfhd_config['interpolate_kernel']
    n_vis_arr = obs['nf_vis']
    if fi_use is None:
        fi_use = np.nonzero(obs['baseline_info']['freq_use'])[0]
    n_f_use = fi_use.size
    freq_bin_i = obs['baseline_info']['fbin_i']
    freq_bin_i = freq_bin_i[fi_use]

    # For each unflagged baseline, get the minimum contributing pixel number for gridding 
    # and the 2D derivatives for bilinear interpolation
    baselines_dict = baseline_grid_locations(
        obs, 
        psf,
        params, 
        vis_weights,
        logger,
        bi_use = bi_use,
        fi_use = fi_use, 
        mask_mirror_indices = pyfhd_config["mask_mirror_indices"], 
        interp_flag = interp_flag
    )
    # Extract data from the returned dictionary 
    bin_n = baselines_dict['bin_n']
    bin_i = baselines_dict['bin_i']
    n_bin_use = baselines_dict['n_bin_use']
    ri = baselines_dict['ri']
    xmin = baselines_dict['xmin']
    ymin = baselines_dict['ymin']
    x_offset = baselines_dict['x_offset']
    y_offset = baselines_dict['y_offset']
    if bi_use is None:
        bi_use = baselines_dict['bi_use']
    if interp_flag:
        dx0dy0_arr = baselines_dict['dx0dy0_arr']
        dx0dy1_arr = baselines_dict['dx0dy1_arr']
        dx1dy0_arr = baselines_dict['dx1dy0_arr']
        dx1dy1_arr = baselines_dict['dx1dy1_arr']

    # Instead of checking the visibilitity pointer we just take the vis_inds_use from visibility
<<<<<<< HEAD
    rows, cols = np.meshgrid(fi_use, bi_use)
    vis_arr_use = visibility[rows, cols].T
=======
    vis_arr_use = visibility[fi_use, :][:, bi_use]
>>>>>>> 2c6a3ace
    # Model_flag has been removed in favor of just the model taking advantage that the model default is None
    # If it has been specified at all with anything other than None or False, then it should be a numpy array
    # if it isn't exit
    if model is not None:
        if isinstance(model, np.ndarray):
<<<<<<< HEAD
            model_use = model[rows, cols].T
=======
            model_use = model[fi_use, :][:, bi_use]
>>>>>>> 2c6a3ace
            model_return = np.zeros((elements, dimension), dtype = np.complex128)
        else:
            raise ValueError('Your model must be a numpy array when used as an argument')

    # Now with the information we need, retrieve more data from the structures
    frequency_array = obs['baseline_info']['freq']
    frequency_array = frequency_array[fi_use]
    psf_dim = psf['dim']
    psf_resolution = psf['resolution']
<<<<<<< HEAD
    group_arr = psf['id']
    if isinstance(psf, h5py.File):
        psf_dim = psf_dim[0]
        psf_resolution = psf_resolution[0]
        group_arr = group_arr[:]
    n_baselines = obs['n_baselines']
    n_samples = obs['n_time']
    # New group_arr code that is consistent with the FHD version
    # We go upto n_baselines in the case we have less baselines in the
    # observation than the transferred in beam. In most cases we're only 
    # using one beam so this is fine, you might have issues if you're using
    # many beams across the baselines with this code. It passes the tests where
    # beams have been done per baseline so if you get an error, sorry!
    group_arr_baselines = np.min([n_baselines, group_arr.shape[-1]])
    group_arr = group_arr[polarization, freq_bin_i, :group_arr_baselines]
    # REBIN in IDL when expanding dimensions repeats 2D arrays after expanding
    group_arr = np.expand_dims(rebin(group_arr, (n_f_use, group_arr_baselines)), axis = 0)
    group_arr = np.repeat(group_arr, n_samples, axis = 0) 
    group_arr = np.reshape(group_arr, (n_f_use, n_samples*group_arr_baselines))
=======
    n_baselines = obs['n_baselines']
    n_samples = obs['n_time']
    # New group_arr code that is consistent with the FHD version
    group_arr = psf['id'][polarization, freq_bin_i, :]
    # REBIN in IDL when expanding dimensions repeats 2D arrays after expanding
    group_arr = np.expand_dims(rebin(group_arr, (n_f_use, n_baselines)), axis = 0)
    group_arr = np.repeat(group_arr, n_samples, axis = 0) 
    group_arr = np.reshape(group_arr, (n_f_use, n_samples*n_baselines))
    beam_arr = psf['beam_ptr']
>>>>>>> 2c6a3ace
    n_freq_use = frequency_array.size
    psf_dim2 = 2 * psf_dim
    psf_dim3 = psf_dim ** 2
    bi_use_reduced = bi_use % n_baselines
    
    # Flags have been defined in the function definition
    # Instead of reading the flags and then setting them.

    if pyfhd_config['beam_per_baseline']:
        # Initialization for gridding operation via a low-res beam kernel, calculated per
        # baseline using offsets from image-space delays
        uu = params['uu'][bi_use]
        vv = params['vv'][bi_use]
        ww = params['ww'][bi_use]
        x = (np.arange(dimension) - dimension / 2) * obs['kpix']
        y = x.copy()
        psf_intermediate_res = np.min([np.ceil(np.sqrt(psf_resolution) / 2) * 2, psf_resolution])
        psf_image_dim = psf['image_info']['psf_image_dim']
<<<<<<< HEAD
        if isinstance(psf_image_dim, h5py.Dataset):
            psf_image_dim = psf_image_dim[0]
=======
>>>>>>> 2c6a3ace
        image_bot = int(-(psf_dim / 2) * psf_intermediate_res + psf_image_dim / 2)
        image_top = int((psf_dim * psf_resolution - 1) - (psf_dim / 2) * psf_intermediate_res + psf_image_dim / 2)
        l_mode, m_mode, n_tracked = l_m_n(obs, psf)
        n_tracked = np.zeros_like(n_tracked)
    
    # Initialize uv-arrays 
    image_uv = np.zeros((elements, dimension), dtype = np.complex128)
    weights = np.zeros((elements, dimension), dtype = np.complex128)
    variance = np.zeros((elements, dimension))
    uniform_filter = np.zeros((elements, dimension))

    # If the uniform gridding has been activated we need to activate the uniform filter and switch off mapping if it has been activated
    if pyfhd_config['grid_uniform']:
        uniform_flag = True
    
    conj_i = np.where(params['vv'][bi_use] > 0)[0]
    if conj_i.size > 0:
        if pyfhd_config['beam_per_baseline']:
            uu[conj_i] = -uu[conj_i]
            vv[conj_i] = -vv[conj_i]
            ww[conj_i] = -ww[conj_i]
        vis_arr_use[:, conj_i] = np.conj(vis_arr_use[:, conj_i])
        if model is not None:
            model_use[:, conj_i] = np.conj(model_use[:, conj_i])
    
    # Return if all baselines have been flagged
    if n_bin_use == 0:
        logger.error("All data has been flagged")
<<<<<<< HEAD
        return {}
=======
        return np.zeros([elements, dimension], dtype = np.complex128)
>>>>>>> 2c6a3ace
    
    n_vis = np.sum(bin_n)
    for fi in range(n_f_use):
        n_vis_arr[fi_use[fi]] = np.sum(xmin[fi, :] > 0)
    obs['nf_vis'] = n_vis_arr

    init_arr = np.zeros([psf_dim2, psf_dim2], dtype = np.complex128)

    arr_type = init_arr.dtype
    if pyfhd_config['grid_spectral']:
        # Spectral B and Spectral D shouldn't reference each other just in case
        spectral_A = np.zeros([elements, dimension], dtype = np.complex128)
        spectral_B = np.zeros([elements, dimension])
        spectral_D = np.zeros([elements, dimension])
        if model is not None:
            spectral_model_A = np.zeros([elements, dimension], dtype = np.complex128)
<<<<<<< HEAD

    frequency_cache: dict[int, np.ndarray] = {}
=======
>>>>>>> 2c6a3ace

    for bi in range(n_bin_use):
        # Cycle through sets of visibilities which contribute to the same data/model uv-plane pixels, and perform
        # the gridding operation per set using each visibilities' hyperresolved kernel 

        # Select the indices of the visibilities which contribute to the same data/model uv-plane pixels
        inds = ri[ri[bin_i[bi]] : ri[bin_i[bi] + 1]]
        ind0 = inds[0]

        # Select the pixel offsets of the hyperresolution uv-kernel of the selected visibilities 
        x_off = x_offset.flat[inds]
        y_off = y_offset.flat[inds]

        # Since all selected visibilities have the same minimum x,y pixel they contribute to,
        # reduce the array
        xmin_use = xmin.flat[ind0]
        ymin_use = ymin.flat[ind0]

        # Find the frequency group per index
        freq_i = inds % n_freq_use
        fbin = freq_bin_i[freq_i]

        # Calculate the number of selected visibilities and their baseline index
        vis_n = bin_n[bin_i[bi]]
        baseline_inds = bi_use_reduced[((inds / n_f_use) % n_baselines).astype(int)]

        if interp_flag:
            # Calculate the interpolated kernel on the uv-grid given the derivatives to baseline locations
            # and the hyperresolved pre-calculated beam kernel

            # Select the 2D derivatives to baseline locations
            dx1dy1 = dx1dy1_arr.flat[inds]
            dx1dy0 = dx1dy0_arr.flat[inds]
            dx0dy1 = dx0dy1_arr.flat[inds]
            dx0dy0 = dx0dy0_arr.flat[inds]

            # Select the model/data visibility values of the set, each with a weight of 1
            if model is not None:
                model_box = model_use.flat[inds]
            vis_box = vis_arr_use.flat[inds]
            psf_weight = np.ones(vis_n)

            box_matrix = np.zeros((vis_n, psf_dim3), dtype = arr_type)
            for ii in range(vis_n):
                if fbin[ii] not in frequency_cache:
                    to_interp = psf['beam_ptr'][polarization, fbin[ii]]
                    frequency_cache[fbin[ii]] = to_interp
                else:
                    to_interp = frequency_cache[fbin[ii]]
                # For each visibility, calculate the kernel values on the static uv-grid given the
                # hyperresolved kernel and an interpolation involving the derivatives
<<<<<<< HEAD
                box_matrix[ii] = interpolate_kernel(to_interp,
=======
                box_matrix[ii] = interpolate_kernel(beam_arr[polarization, fbin[ii], baseline_inds[ii]],
>>>>>>> 2c6a3ace
                                                    x_off[ii], y_off[ii], dx0dy0[ii], dx1dy0[ii], dx0dy1[ii], dx1dy1[ii])
        else:
            # Calculate the beam kernel at each baseline location given the hyperresolved pre-calculated
            # beam kernel

            # Calculate a unique index for each kernel location and kernel type in order to reduce 
            # operations if there are repeats
            group_id = group_arr.flat[inds]
            group_max = np.max(group_id) + 1
            xyf_i = (x_off + y_off * psf_resolution + fbin * psf_resolution ** 2) * group_max + group_id

            # Calculate the unique number of kernel locations/types 
            xyf_si = xyf_i.argsort(kind='stable')
            xyf_i = np.sort(xyf_i)
            xyf_ui = idl_argunique(xyf_i)
            n_xyf_bin = xyf_ui.size

            # There might be a better selection criteria to determine which is most efficient
            if vis_n > 1.1 * n_xyf_bin and not pyfhd_config['beam_per_baseline']:
                # If there are any baselines which use the same beam kernel and the same discretized location
                # given the hyperresolution, then reduce the number of gridding operations to only 
                # non-repeated baselines
                inds = inds[xyf_si]
                inds_use = xyf_si[xyf_ui]
                freq_i = freq_i[inds_use]

                x_off = x_off[inds_use]
                y_off = y_off[inds_use]
                fbin = fbin[inds_use]
                baseline_inds = baseline_inds[inds_use]
                if n_xyf_bin > 1:
                    xyf_ui0 = np.insert(xyf_ui[0: n_xyf_bin - 1] + 1, 0, 0)
                else:
                    xyf_ui0 = np.array([0])
                psf_weight = xyf_ui - xyf_ui0 + 1

                vis_box1 = vis_arr_use.flat[inds]
                vis_box = vis_box1.flat[xyf_ui]
                if model is not None:
                    model_box1 = model_use.flat[inds]
                    model_box = model_box1.flat[xyf_ui]
                
                # For the baselines which map to the same pixels and use the same beam,
                # add the underlying data/model pixels such that the gridding operation
                # only needs to be performed once for the set
                if xyf_ui0.size == 1:
                    repeat_i = np.array([0])
                else:
                    repeat_i = np.where(psf_weight > 1)[0]
                xyf_ui = xyf_ui[repeat_i]
                xyf_ui0 = xyf_ui0[repeat_i]
                for rep_ii in range(repeat_i.size):
                    vis_box[repeat_i[rep_ii]] = np.sum(vis_box1[xyf_ui0[rep_ii]:xyf_ui[rep_ii] + 1])
                    if model is not None:
                        model_box[repeat_i[rep_ii]] = np.sum(model_box1[xyf_ui0[rep_ii]:xyf_ui[rep_ii] + 1])
                vis_n = n_xyf_bin
            else:
                # If there are not enough baselines which use the same beam kernel and discretized
                # location to warrent reduction, then perform the gridding operation per baseline
                if model is not None:
                    model_box = model_use.flat[inds]
                vis_box = vis_arr_use.flat[inds]
                psf_weight = np.ones(vis_n)
                # IDL had integer / integer i.e. 2015 / 336 == 5, used flooring divider instead in python
                # ALso do take note that each were very close always within 0.01 of their next number.
                # e.g. 2015 / 336 = 5.99, should ceiling be be used instead?
                bt_index = inds // n_freq_use
            
            box_matrix = np.zeros((vis_n, psf_dim3), dtype = arr_type)
            if pyfhd_config['beam_per_baseline']:
                # Make the beams on the fly with corrective phases given the baseline location for each visibility
                # to the static uv-grid
                box_matrix = grid_beam_per_baseline(psf, pyfhd_config, logger, uu, vv, ww, l_mode, m_mode, n_tracked, frequency_array,
                                                    x, y, xmin_use, ymin_use, freq_i, bt_index, polarization,
                                                    image_bot, image_top, psf_dim3, box_matrix, vis_n)
            else:
                for ii in range(vis_n):
                    if fbin[ii] not in frequency_cache:
                        box_mat = psf['beam_ptr'][polarization, fbin[ii]]
                        frequency_cache[fbin[ii]] = box_mat
                    else:
                        box_mat = frequency_cache[fbin[ii]]
                    # For each visibility, calculate the kernel values on the static uv-grid given the
                    # hyperresolved kernel
<<<<<<< HEAD
                    box_matrix[ii, :] = box_mat[y_off[ii], x_off[ii]]
=======
                    box_matrix[ii, :] = beam_arr[polarization, fbin[ii], baseline_inds[ii]][y_off[ii], x_off[ii]]
>>>>>>> 2c6a3ace
        
        #  Calculate the conjugate transpose (dagger) of the uv-pixels that the current beam kernel contributes to
        box_matrix_dag = np.conj(box_matrix)
        
        if pyfhd_config['grid_spectral']:
            term_A_box = np.dot(np.transpose(box_matrix_dag), np.transpose((freq_i * vis_box) / n_vis))
            term_B_box = np.dot(np.transpose(box_matrix_dag), np.transpose(freq_i / n_vis))
            term_D_box = np.dot(np.transpose(box_matrix_dag), np.transpose(freq_i ** 2 / n_vis))
            spectral_A[ymin_use : ymin_use + psf_dim, xmin_use : xmin_use + psf_dim].flat += term_A_box
            spectral_B[ymin_use : ymin_use + psf_dim, xmin_use : xmin_use + psf_dim].flat += term_B_box.real
            spectral_D[ymin_use : ymin_use + psf_dim, xmin_use : xmin_use + psf_dim].flat += term_D_box.real
            #del(term_A_box, term_B_box, term_D_box)
            if model is not None:
                term_Am_box = np.dot(np.transpose(box_matrix_dag), np.transpose((freq_i * model_box) / n_vis))
                spectral_model_A[ymin_use : ymin_use + psf_dim, xmin_use : xmin_use + psf_dim] += term_Am_box
        
        if model is not None:
            # If model visibilities are being gridded, calculate the product of the model vis and the beam kernel
            # for all vis which contribute to the same static uv-pixels, and add to the static uv-plane 

            # Ensure model_box is flat, sometimes odd shapes can come in from metadata
            model_box = model_box.flatten()
            box_arr = np.dot(np.transpose(box_matrix_dag), np.transpose(model_box / n_vis))
            model_return[ymin_use : ymin_use + psf_dim, xmin_use : xmin_use + psf_dim].flat += box_arr
        
        # Calculate the product of the data vis and the beam kernel
        # for all vis which contribute to the same static uv-pixels, and add to the static uv-plane

        # Ensure vis_box is flat, sometimes odd shapes can come in from metadata
        vis_box = vis_box.flatten()
        box_arr = np.dot(np.transpose(box_matrix_dag), vis_box / n_vis)
        image_uv[ymin_use : ymin_use + psf_dim, xmin_use : xmin_use + psf_dim].flat += box_arr
        del(box_arr)

        if pyfhd_config['grid_weights']:
            # If weight visibilities are being gridded, calculate the product the weight (1 per vis) and the beam kernel
            # for all vis which contribute to the same static uv-pixels, and add to the static uv-plane
            wts_box = np.dot(np.transpose(box_matrix_dag), np.transpose(psf_weight / n_vis))
            weights[ymin_use : ymin_use + psf_dim, xmin_use : xmin_use + psf_dim].flat += wts_box
        
        if pyfhd_config['grid_variance']:
            # If variance visibilities are being gridded, calculate the product the weight (1 per vis) and the square
            # of the beam kernel for all vis which contribute to the same static uv-pixels, and add to the static uv-plane
            var_box = np.dot(np.transpose(np.abs(box_matrix_dag) ** 2), np.transpose(psf_weight / n_vis))
            variance[ymin_use : ymin_use + psf_dim, xmin_use : xmin_use + psf_dim].flat += var_box
        
        if uniform_flag:
            uniform_filter[ymin_use : ymin_use + psf_dim, xmin_use : xmin_use + psf_dim] += bin_n[bin_i[bi]]
<<<<<<< HEAD

=======
        
>>>>>>> 2c6a3ace
    # Free Up Memory
    del(vis_arr_use, xmin, ymin, ri, inds, x_offset, y_offset, bin_i, bin_n, frequency_cache)

    if model is not None:
        del(model_use)
    
    # Option to use spectral index information to scale the uv-plane 
    if pyfhd_config['grid_spectral']:
        spectral_uv = (spectral_A - n_vis * spectral_B * image_uv) * weight_invert(spectral_D - spectral_B ** 2)
        if model is not None:
            spectral_model_uv = (spectral_model_A - n_vis * spectral_B * model_return) * weight_invert(spectral_D - spectral_B ** 2)
        if not no_conjugate:
            spectral_uv = (spectral_uv + conjugate_mirror(spectral_uv)) / 2
            if model is not None:
                spectral_model_uv = (spectral_model_uv + conjugate_mirror(spectral_model_uv)) / 2
    
    # Option to apply a uniform weighted filter to all uv-planes
    if pyfhd_config['grid_uniform']:
        filter_use = weight_invert(uniform_filter, threshold = 1)
        wts_i = np.nonzero(filter_use)
        if wts_i[0].size > 0:
            filter_use /= np.mean(filter_use[wts_i])
        else:
            filter_use /= np.mean(filter_use)
        image_uv *= weight_invert(filter_use)
        if pyfhd_config['grid_weights']:
            weights *= weight_invert(filter_use)
        if pyfhd_config['grid_variance']:
            variance *= weight_invert(filter_use)
        if model is not None:
            model_return *= weight_invert(filter_use)
    
    if not no_conjugate:
        # The uv-plane is its own conjugate mirror about the x-axis, so fill in the rest of the uv-plane
        # using simple maths instead of extra gridding
        image_uv = (image_uv + conjugate_mirror(image_uv)) / 2
        if pyfhd_config['grid_weights']:
            weights = (weights + conjugate_mirror(weights)) / 2
        if pyfhd_config['grid_variance']:
            variance = (variance + conjugate_mirror(variance)) / 4
        if model is not None:
            model_return = (model_return + conjugate_mirror(model_return)) / 2
        if uniform_flag:
            uniform_filter = (uniform_filter + conjugate_mirror(uniform_filter)) / 2

    # Arrange returns into a dictionary
    gridding_dict = {
        'image_uv' : image_uv,
        'weights' : weights,
        'variance' : variance,
        'uniform_filter' : uniform_filter,
        'obs' : obs,
        'n_vis' : n_vis,
    }

    if pyfhd_config['grid_spectral']:
        gridding_dict['spectral_uv'] = spectral_uv

    if model is not None:
        gridding_dict['model_return'] = model_return
        if pyfhd_config['grid_spectral']:
            gridding_dict['spectral_model_uv'] = spectral_model_uv
    
    return gridding_dict<|MERGE_RESOLUTION|>--- conflicted
+++ resolved
@@ -2,20 +2,13 @@
 from PyFHD.gridding.gridding_utils import interpolate_kernel, baseline_grid_locations, grid_beam_per_baseline, conjugate_mirror
 from PyFHD.pyfhd_tools.pyfhd_utils import weight_invert, rebin, l_m_n, idl_argunique
 from logging import RootLogger
-<<<<<<< HEAD
 import h5py
-=======
->>>>>>> 2c6a3ace
 
 def visibility_grid(
         visibility: np.ndarray,
         vis_weights: np.ndarray,
         obs: dict,
-<<<<<<< HEAD
         psf: dict | h5py.File,
-=======
-        psf: dict,
->>>>>>> 2c6a3ace
         params: dict,
         polarization: int,
         pyfhd_config: dict,
@@ -27,9 +20,6 @@
         bi_use: np.ndarray|None = None
     ):
     """
-<<<<<<< HEAD
-    TODO: _summary_
-=======
     Put visibilities on a discrete, hyperresolved 2D plane in {u,v}-space with the Fourier-transform of the 
     beam sensitivity as the kernel (or spreading function). This can done per frequency to create 3D {u,v,f} 
     cubes that can generate power spectrum statistics, or this can be done once for all frequencies to create
@@ -44,49 +34,16 @@
     Since the {u,v} pixels are discrete and the baseline locations are not, the kernel will populate the pixels
     in a unique way for each individual baseline. This code is optimized to provide the best estimate for each
     baseline whilst maintaining speed. 
->>>>>>> 2c6a3ace
 
     Parameters
     ----------
     visibility : np.ndarray
-<<<<<<< HEAD
-        _description_
-    vis_weights : np.ndarray
-        _description_
-    obs : dict
-        _description_
-    psf : dict | h5py.File
-        _description_
-    params : dict
-        _description_
-    polarization : int
-        _description_
-    pyfhd_config : dict
-        _description_
-    logger : RootLogger
-        _description_
-    uniform_flag : bool, optional
-        _description_, by default False
-    no_conjugate : bool, optional
-        _description_, by default False
-    model : np.ndarray | None, optional
-        _description_, by default None
-    fi_use : np.ndarray | None, optional
-        _description_, by default None
-    bi_use : np.ndarray | None, optional
-        _description_, by default None
-
-    Returns
-    -------
-    _type_
-        _description_
-=======
         Calibrated and flagged data visibilities 
     vis_weights : np.ndarray
         Weights (flags) of the visibilities 
     obs : dict
         Observation metadata dictionary
-    psf : dict
+    psf : dict | h5py.File
         Beam metadata dictionary 
     params : dict
         Visibility metadata dictionary
@@ -112,16 +69,11 @@
     gridding_dict : dict
         A dictionary with all the gridded {u,v} planes, updated observation metadata dic, and the number of 
         visibilties that where gridded.
->>>>>>> 2c6a3ace
 
     Raises
     ------
     ValueError
-<<<<<<< HEAD
-        _description_
-=======
         Raised in the case the model provided was not a NumPy Array when a model is not None
->>>>>>> 2c6a3ace
     """
 
     # Get information from the data structures
@@ -166,22 +118,14 @@
         dx1dy1_arr = baselines_dict['dx1dy1_arr']
 
     # Instead of checking the visibilitity pointer we just take the vis_inds_use from visibility
-<<<<<<< HEAD
     rows, cols = np.meshgrid(fi_use, bi_use)
     vis_arr_use = visibility[rows, cols].T
-=======
-    vis_arr_use = visibility[fi_use, :][:, bi_use]
->>>>>>> 2c6a3ace
     # Model_flag has been removed in favor of just the model taking advantage that the model default is None
     # If it has been specified at all with anything other than None or False, then it should be a numpy array
     # if it isn't exit
     if model is not None:
         if isinstance(model, np.ndarray):
-<<<<<<< HEAD
             model_use = model[rows, cols].T
-=======
-            model_use = model[fi_use, :][:, bi_use]
->>>>>>> 2c6a3ace
             model_return = np.zeros((elements, dimension), dtype = np.complex128)
         else:
             raise ValueError('Your model must be a numpy array when used as an argument')
@@ -191,7 +135,6 @@
     frequency_array = frequency_array[fi_use]
     psf_dim = psf['dim']
     psf_resolution = psf['resolution']
-<<<<<<< HEAD
     group_arr = psf['id']
     if isinstance(psf, h5py.File):
         psf_dim = psf_dim[0]
@@ -211,17 +154,6 @@
     group_arr = np.expand_dims(rebin(group_arr, (n_f_use, group_arr_baselines)), axis = 0)
     group_arr = np.repeat(group_arr, n_samples, axis = 0) 
     group_arr = np.reshape(group_arr, (n_f_use, n_samples*group_arr_baselines))
-=======
-    n_baselines = obs['n_baselines']
-    n_samples = obs['n_time']
-    # New group_arr code that is consistent with the FHD version
-    group_arr = psf['id'][polarization, freq_bin_i, :]
-    # REBIN in IDL when expanding dimensions repeats 2D arrays after expanding
-    group_arr = np.expand_dims(rebin(group_arr, (n_f_use, n_baselines)), axis = 0)
-    group_arr = np.repeat(group_arr, n_samples, axis = 0) 
-    group_arr = np.reshape(group_arr, (n_f_use, n_samples*n_baselines))
-    beam_arr = psf['beam_ptr']
->>>>>>> 2c6a3ace
     n_freq_use = frequency_array.size
     psf_dim2 = 2 * psf_dim
     psf_dim3 = psf_dim ** 2
@@ -240,11 +172,8 @@
         y = x.copy()
         psf_intermediate_res = np.min([np.ceil(np.sqrt(psf_resolution) / 2) * 2, psf_resolution])
         psf_image_dim = psf['image_info']['psf_image_dim']
-<<<<<<< HEAD
         if isinstance(psf_image_dim, h5py.Dataset):
             psf_image_dim = psf_image_dim[0]
-=======
->>>>>>> 2c6a3ace
         image_bot = int(-(psf_dim / 2) * psf_intermediate_res + psf_image_dim / 2)
         image_top = int((psf_dim * psf_resolution - 1) - (psf_dim / 2) * psf_intermediate_res + psf_image_dim / 2)
         l_mode, m_mode, n_tracked = l_m_n(obs, psf)
@@ -273,11 +202,7 @@
     # Return if all baselines have been flagged
     if n_bin_use == 0:
         logger.error("All data has been flagged")
-<<<<<<< HEAD
         return {}
-=======
-        return np.zeros([elements, dimension], dtype = np.complex128)
->>>>>>> 2c6a3ace
     
     n_vis = np.sum(bin_n)
     for fi in range(n_f_use):
@@ -294,11 +219,8 @@
         spectral_D = np.zeros([elements, dimension])
         if model is not None:
             spectral_model_A = np.zeros([elements, dimension], dtype = np.complex128)
-<<<<<<< HEAD
 
     frequency_cache: dict[int, np.ndarray] = {}
-=======
->>>>>>> 2c6a3ace
 
     for bi in range(n_bin_use):
         # Cycle through sets of visibilities which contribute to the same data/model uv-plane pixels, and perform
@@ -350,11 +272,7 @@
                     to_interp = frequency_cache[fbin[ii]]
                 # For each visibility, calculate the kernel values on the static uv-grid given the
                 # hyperresolved kernel and an interpolation involving the derivatives
-<<<<<<< HEAD
                 box_matrix[ii] = interpolate_kernel(to_interp,
-=======
-                box_matrix[ii] = interpolate_kernel(beam_arr[polarization, fbin[ii], baseline_inds[ii]],
->>>>>>> 2c6a3ace
                                                     x_off[ii], y_off[ii], dx0dy0[ii], dx1dy0[ii], dx0dy1[ii], dx1dy1[ii])
         else:
             # Calculate the beam kernel at each baseline location given the hyperresolved pre-calculated
@@ -439,11 +357,7 @@
                         box_mat = frequency_cache[fbin[ii]]
                     # For each visibility, calculate the kernel values on the static uv-grid given the
                     # hyperresolved kernel
-<<<<<<< HEAD
                     box_matrix[ii, :] = box_mat[y_off[ii], x_off[ii]]
-=======
-                    box_matrix[ii, :] = beam_arr[polarization, fbin[ii], baseline_inds[ii]][y_off[ii], x_off[ii]]
->>>>>>> 2c6a3ace
         
         #  Calculate the conjugate transpose (dagger) of the uv-pixels that the current beam kernel contributes to
         box_matrix_dag = np.conj(box_matrix)
@@ -492,11 +406,7 @@
         
         if uniform_flag:
             uniform_filter[ymin_use : ymin_use + psf_dim, xmin_use : xmin_use + psf_dim] += bin_n[bin_i[bi]]
-<<<<<<< HEAD
-
-=======
-        
->>>>>>> 2c6a3ace
+
     # Free Up Memory
     del(vis_arr_use, xmin, ymin, ri, inds, x_offset, y_offset, bin_i, bin_n, frequency_cache)
 
